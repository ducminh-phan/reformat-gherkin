from itertools import chain, zip_longest
from typing import Any, Dict, Iterator, List, Mapping, Optional, Set, Tuple, Union

from attr import attrib, dataclass

from .ast_node import (
    Background,
    Comment,
    DataTable,
    DocString,
    Examples,
    Feature,
    GherkinDocument,
    Location,
    Node,
    Scenario,
    ScenarioOutline,
    Step,
    TableRow,
    Tag,
    TagGroup,
)
<<<<<<< HEAD
from .options import AlignmentMode, TagLineMode
from .utils import (
    camel_to_snake_case,
    extract_beginning_spaces,
    get_display_width,
    get_step_keywords,
)
=======
from .options import AlignmentMode
from .utils import camel_to_snake_case, extract_beginning_spaces, get_display_width
>>>>>>> 570d19ec

INDENT = "  "
INDENT_LEVEL_MAP: Mapping[Any, int] = {
    Feature: 0,
    Background: 1,
    Scenario: 1,
    ScenarioOutline: 1,
    Step: 2,
    Examples: 2,
    TableRow: 3,
}


def generate_language_header(language: str) -> Comment:
    return Comment(Location(1, 1), f"# language: {language}")  # type: ignore


def generate_step_line(
    step: Step, keyword_alignment: AlignmentMode, *, keyword_padding_width: int = 0
) -> str:
    """
    Generate lines for steps. The step keywords are aligned according to the parameter
    `keyword_alignment`. For example:

    If `keyword_alignment = AlignmentMode.NONE`:
        Given Enter search term 'Cucumber'
        When Do search
        Then Single result is shown for 'Cucumber'

    If `keyword_alignment = AlignmentMode.LEFT`:
        Given Enter search term 'Cucumber'
        When  Do search
        Then  Single result is shown for 'Cucumber'

    If `keyword_alignment = AlignmentMode.Right`:
        Given Enter search term 'Cucumber'
         When Do search
         Then Single result is shown for 'Cucumber'
    """
    indent_level: int = INDENT_LEVEL_MAP[Step]

    formatted_keyword = format_step_keyword(
        step.keyword, keyword_alignment, keyword_padding_width=keyword_padding_width
    )

    return f"{INDENT * indent_level}{formatted_keyword} {step.text}"


def format_step_keyword(
    keyword: str, keyword_alignment: AlignmentMode, *, keyword_padding_width: int = 0
) -> str:
    """
    Insert padding to step keyword if necessary based on how we want to align them.
    """
    if keyword_alignment is AlignmentMode.NONE or keyword_padding_width <= 0:
        return keyword

    padding = " " * (keyword_padding_width - get_display_width(keyword))

    if keyword_alignment is AlignmentMode.LEFT:
        return keyword + padding
    else:
        return padding + keyword


def generate_keyword_line(keyword: str, name: str, indent_level: int) -> str:
    return f"{INDENT * indent_level}{keyword}: {name}".rstrip()


def generate_description_lines(
    description: Optional[str], indent_level: int
) -> List[str]:
    description_lines = extract_description_lines(description)

    lines = [f"{INDENT * indent_level}{line}" for line in description_lines]

    # Add an empty line after the description, if it exists
    if lines:
        lines.append("")

    return lines


def extract_description_lines(description: Optional[str]) -> List[str]:
    if description is None:
        return []

    return description.splitlines()


def generate_table_lines(rows: List[TableRow]) -> List[str]:
    """
    Generate lines for table. The columns in a table need to have the same width.
    """
    if not rows:
        return []

    indent_level = INDENT_LEVEL_MAP[TableRow]

    n_columns = len(rows[0])

    # Find the max width of a cell in a column, so that every cell in the same column
    # has the same width
    column_widths = [
        max(get_display_width(row[column_index].value) for row in rows)
        for column_index in range(n_columns)
    ]

    lines = []
    for row in rows:
        line = "|"

        for column_index in range(n_columns):
            # Left-align the content of each cell, fix the width of the cell
            content = row[column_index].value
            column_width = column_widths[column_index]
            content_width = get_display_width(content)
            padding = " " * (column_width - content_width)
            line += f" {content}{padding} |"

        lines.append(line)

    return [f"{INDENT * indent_level}{line}" for line in lines]


def extract_rows(node: Union[DataTable, Examples]) -> List[TableRow]:
    """
    Extract table rows from either a Datable or Example instance.
    """
    if isinstance(node, DataTable):
        return list(node.rows)

    rows = []

    if isinstance(node, Examples):
        header = node.table_header
        body = node.table_body

        if header is not None:
            rows.append(header)

        if body is not None:
            rows.extend(body)

    return rows


def generate_doc_string_lines(docstring: DocString) -> List[str]:
    raw_lines = docstring.content.splitlines()
    raw_lines = ['"""'] + raw_lines + ['"""']

    indent_level = INDENT_LEVEL_MAP[Step]

    return [f"{INDENT * indent_level}{line}" for line in raw_lines]


ContextMap = Dict[Union[Comment, Tag, TagGroup, TableRow], Any]
Lines = Iterator[str]


@dataclass
class LineGenerator:
    ast: GherkinDocument
    step_keyword_alignment: AlignmentMode
    tag_line_mode: TagLineMode
    __nodes: List[Node] = attrib(init=False)
    __contexts: ContextMap = attrib(init=False)
    __nodes_with_newline: Set[Node] = attrib(init=False)
    __max_step_keyword_width: int = attrib(init=False)

    def __attrs_post_init__(self):
        # Use `__attrs_post_init__` instead of `property` to avoid re-computing attributes

        self.__nodes = list(self.ast)

        if self.tag_line_mode is TagLineMode.SINGLELINE:
            self.__group_tags()

        self.__nodes.sort(key=lambda node: node.location)

        self.__contexts = self.__construct_contexts()
        self.__nodes_with_newline = self.__find_nodes_with_newline()
        self.__max_step_keyword_width = self.__find_max_step_keyword_width()
        self.__add_language_header()

    def __group_tags(self):
        """
        Group the tags of a node, so that we can render them on a single line.
        """

        tag_groups: List[TagGroup] = []
        node: Node
        for node in self.ast:
            if hasattr(node, "tags"):
                tags: Tuple[Tag, ...] = node.tags

                if tags:
                    # The tag group should be placed at the position of the last tag
                    tag_group = TagGroup(
                        members=tags, context=node, location=tags[-1].location
                    )
                    tag_groups.append(tag_group)

        # After grouping the tags, we need to include the tag groups into
        # the list of nodes and remove the tags from the list.
        self.__nodes = [
            node for node in self.__nodes if not isinstance(node, Tag)
        ] + tag_groups

    def __construct_contexts(self) -> ContextMap:
        """
        Construct the information about the context a certain line might need to know to
        properly format these lines.
        """
        contexts: ContextMap = {}
        nodes = self.__nodes

        for node in nodes:
            if hasattr(node, "context"):
                contexts[node] = node.context  # type: ignore

            # We want tags to have the same indentation level with their parents
            for tag in getattr(node, "tags", []):
                contexts[tag] = node

            if isinstance(node, (DataTable, Examples)):
                # We need to know all rows in a table, so that the columns can be padded
                # to have the same widths across all rows. The context of a row is its
                # reformatted line.
                rows = extract_rows(node)
                lines = generate_table_lines(rows)

                for row, line in zip(rows, lines):
                    contexts[row] = line

        for node, next_node in zip_longest(nodes, nodes[1:], fillvalue=None):
            if isinstance(node, Comment):
                # We want comments to have the same indentation level with the next line
                contexts[node] = next_node

        return contexts

    def __find_nodes_with_newline(self) -> Set[Node]:
        """
        Find all nodes in the AST that needs a new line after it.
        """
        nodes_with_newline: Set[Node] = set()

        node: Optional[Node] = None

        for node in self.__nodes:
            # We want to add a newline after the Feature line, even if it does not
            # have a description. If the feature has a description, we already add
            # a newline after each description.
            if isinstance(node, Feature) and node.description is None:
                nodes_with_newline.add(node)

            children: List[Node] = []

            # Add an empty line after the last step, including its argument, if any
            if isinstance(node, (Background, Scenario, ScenarioOutline)):
                children = list(chain.from_iterable(node.steps))

            # Add an empty line after an examples table
            if isinstance(node, Examples):
                children = list(node)

            if children:
                last_child = children[-1]
                nodes_with_newline.add(last_child)

        # Add the last node in the AST so that we have an empty line at the end
        if node is not None:
            nodes_with_newline.add(node)

        return nodes_with_newline

    def __find_max_step_keyword_width(self) -> int:
        """
        Find the length of the longest step keyword in the document. This is
        used for aligning step keywords.
        """
        if self.step_keyword_alignment is AlignmentMode.NONE:
            # We don't need to align step keywords in this case.
            return 0

        step_keyword_widths = [
            get_display_width(node.keyword.strip())
            for node in self.ast
            if isinstance(node, Step)
        ]
        if not step_keyword_widths:
            return 0

        return max(step_keyword_widths)

    def __add_language_header(self) -> None:
        """Add a language header if the Feature language is not English."""
        # Exit if the language is English or if there is no Feature node
        feature = self.ast.feature
        if not feature:
            return
        language = feature.language
        if language == "en":
            return

        # Register the language header
        language_header = generate_language_header(language)
        self.__nodes.insert(0, language_header)
        self.__nodes_with_newline.add(language_header)
        self.__contexts[language_header] = self.ast.feature

    def generate(self) -> Lines:
        for node in self.__nodes:
            yield from self.visit(node)

            if node in self.__nodes_with_newline:
                yield ""

    def visit(self, node: Node) -> Lines:
        class_name = type(node).__name__

        yield from getattr(
            self, f"visit_{camel_to_snake_case(class_name)}", self.visit_default
        )(node)

    @staticmethod
    def visit_default(node: Node) -> Lines:
        indent_level = INDENT_LEVEL_MAP.get(type(node), 0)

        if hasattr(node, "keyword") and hasattr(node, "name"):
            yield generate_keyword_line(
                node.keyword, node.name, indent_level  # type: ignore
            )

        if hasattr(node, "description"):
            yield from generate_description_lines(
                node.description, indent_level + 1  # type: ignore
            )

    def visit_step(self, step: Step) -> Lines:
        yield generate_step_line(
            step,
            self.step_keyword_alignment,
            keyword_padding_width=self.__max_step_keyword_width,
        )

    def visit_tag(self, tag: Tag) -> Lines:
        context = self.__contexts[tag]

        # Every node type containing tags is included in the indent map, so we don't
        # have to worry about KeyError here
        indent_level = INDENT_LEVEL_MAP[type(context)]

        yield f"{INDENT * indent_level}{tag.name}"

    def visit_tag_group(self, tag_group: TagGroup) -> Lines:
        context = self.__contexts[tag_group]

        indent_level = INDENT_LEVEL_MAP[type(context)]

        line_content = " ".join(tag.name for tag in tag_group.members)

        yield f"{INDENT * indent_level}{line_content}"

    def visit_table_row(self, row: TableRow) -> Lines:
        context = self.__contexts[row]

        yield context

    def visit_comment(self, comment: Comment) -> Lines:
        context = self.__contexts[comment]

        # Find the indent level of this comment line
        if context is None:
            # In this case, this comment line is the last line of the document
            indent_level: Optional[int] = 0
        else:
            # Try to look for the indent level of the context in the mapping. If not
            # successful, then we use the same amount of white spaces to indent as
            # the next line.
            indent_level = INDENT_LEVEL_MAP.get(type(context))

        if indent_level is None:
            next_line = next(self.visit(context))
            indent = extract_beginning_spaces(next_line)
        else:
            indent = INDENT * indent_level

        yield f"{indent}{comment.text}"

    @staticmethod
    def visit_doc_string(docstring: DocString) -> Lines:
        yield from generate_doc_string_lines(docstring)<|MERGE_RESOLUTION|>--- conflicted
+++ resolved
@@ -20,18 +20,8 @@
     Tag,
     TagGroup,
 )
-<<<<<<< HEAD
 from .options import AlignmentMode, TagLineMode
-from .utils import (
-    camel_to_snake_case,
-    extract_beginning_spaces,
-    get_display_width,
-    get_step_keywords,
-)
-=======
-from .options import AlignmentMode
 from .utils import camel_to_snake_case, extract_beginning_spaces, get_display_width
->>>>>>> 570d19ec
 
 INDENT = "  "
 INDENT_LEVEL_MAP: Mapping[Any, int] = {
