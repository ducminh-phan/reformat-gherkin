--- conflicted
+++ resolved
@@ -14,11 +14,7 @@
 ## Table of Contents
 
 - [About](#about)
-<<<<<<< HEAD
-- [Install](#Install)
-=======
 - [Installation](#installation)
->>>>>>> c3e1d0c5
 - [Usage](#usage)
 - [Version control integration](#version-control-integration)
 - [Acknowledgements](#acknowledgements)
@@ -31,21 +27,13 @@
 It can be used either as a command-line tool, or a
 [pre-commit](https://pre-commit.com/) hook.
 
-<<<<<<< HEAD
-## Install
-
-`reformat-gherkin` only supports Python 3.6+. The command line tool can be installed using `pip`:
-=======
 ## Installation
 
 Install reformat-gherkin using [pip](https://pypi.org/project/pip/).
->>>>>>> c3e1d0c5
 
 ```bash
 pip install reformat-gherkin
 ```
-<<<<<<< HEAD
-=======
 
 It requires [Python 3.6+](https://www.python.org/downloads/) to run.
 
@@ -61,7 +49,6 @@
 uses sensible defaults.
 
 ### Command-line options
->>>>>>> c3e1d0c5
 
 You can list the available options by running `reformat-gherkin --help`.
 
